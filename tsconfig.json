{
  "compilerOptions": {
    "target": "es2018",
    "lib": [
      "dom",
      "dom.iterable",
      "esnext"
    ],
    "allowJs": true,
    "skipLibCheck": true,
    "strict": true,
    "forceConsistentCasingInFileNames": true,
    "noEmit": true,
    "esModuleInterop": true,
    "module": "esnext",
    "moduleResolution": "bundler",
    "resolveJsonModule": true,
    "isolatedModules": true,
    "jsx": "preserve",
    "incremental": true,
    "baseUrl": ".",
    "paths": {
      "@/*": [
        "./src/*"
      ]
    },
    "types": [
      "@types/node"
    ],
    "plugins": [
      {
        "name": "next"
      }
    ]
  },
  "include": [
    "next-env.d.ts",
    "**/*.ts",
    "**/*.tsx",
    "**/*.cjs",
    ".next/types/**/*.ts"
  ],
  "exclude": [
    "node_modules",
<<<<<<< HEAD
    "tests/e2e",
    "playwright.config.ts"
=======
    "tests/e2e"
>>>>>>> 7776b96d
  ]
}<|MERGE_RESOLUTION|>--- conflicted
+++ resolved
@@ -42,11 +42,7 @@
   ],
   "exclude": [
     "node_modules",
-<<<<<<< HEAD
     "tests/e2e",
     "playwright.config.ts"
-=======
-    "tests/e2e"
->>>>>>> 7776b96d
   ]
 }