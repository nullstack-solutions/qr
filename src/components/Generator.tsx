"use client";

import { useCallback, useEffect, useMemo, useRef, useState } from "react";
import classNames from "classnames";
import { QRType, QR_TYPES, getTypeDefinition } from "@/lib/qrTypes";
import { useDraft } from "@/hooks/useDraft";

// Haptic feedback helper
function triggerHaptic(style: 'light' | 'medium' | 'heavy' = 'medium') {
  if (typeof window !== 'undefined' && window.Telegram?.WebApp) {
    window.Telegram.WebApp.HapticFeedback.impactOccurred(style);
  }
}

type ErrorCorrection = "L" | "M" | "Q" | "H";

type DotStyle = "dots" | "rounded" | "classy" | "classy-rounded" | "square" | "extra-rounded";

type EyeStyle = "square" | "extra-rounded" | "dot";

type EyeDotStyle = "square" | "dot";

<<<<<<< HEAD
=======
type ShapeType = "square" | "circle";

>>>>>>> 4699da4b
type GradientType = "linear" | "radial";

interface ColorStop {
  offset: number;
  color: string;
}

<<<<<<< HEAD
interface GradientOptions {
  enabled: boolean;
  type: GradientType;
  rotation: number;
=======
interface Gradient {
  type: GradientType;
  rotation?: number;
>>>>>>> 4699da4b
  colorStops: ColorStop[];
}

interface StyleOptions {
  size: number;
  errorCorrection: ErrorCorrection;
  foreground: string;
  background: string;
  margin: number;
  dotStyle: DotStyle;
  eyeOuter: EyeStyle;
  eyeInner: EyeDotStyle;
  logoDataUrl?: string;
  logoSize: number;
<<<<<<< HEAD
  gradient: GradientOptions;
=======
  shape: ShapeType;
  // Gradient options
  useDotsGradient: boolean;
  dotsGradient?: Gradient;
  useBackgroundGradient: boolean;
  backgroundGradient?: Gradient;
  useCornersGradient: boolean;
  cornersGradient?: Gradient;
  // Image options
  hideBackgroundDots: boolean;
>>>>>>> 4699da4b
}

interface GeneratorDraft {
  type: QRType;
  formValues: Record<string, string>;
  style: StyleOptions;
}

const defaultStyle: StyleOptions = {
  size: 320,
  errorCorrection: "H",
  foreground: "#0b1220",
  background: "#ffffff",
  margin: 12,
  dotStyle: "rounded",
  eyeOuter: "square",
  eyeInner: "square",
  logoSize: 18,
<<<<<<< HEAD
  gradient: {
    enabled: false,
=======
  shape: "square",
  useDotsGradient: false,
  dotsGradient: {
>>>>>>> 4699da4b
    type: "linear",
    rotation: 0,
    colorStops: [
      { offset: 0, color: "#0b1220" },
<<<<<<< HEAD
      { offset: 1, color: "#3b82f6" }
    ]
  }
=======
      { offset: 1, color: "#4a5568" }
    ]
  },
  useBackgroundGradient: false,
  backgroundGradient: {
    type: "linear",
    rotation: 0,
    colorStops: [
      { offset: 0, color: "#ffffff" },
      { offset: 1, color: "#f7fafc" }
    ]
  },
  useCornersGradient: false,
  cornersGradient: {
    type: "linear",
    rotation: 0,
    colorStops: [
      { offset: 0, color: "#0b1220" },
      { offset: 1, color: "#4a5568" }
    ]
  },
  hideBackgroundDots: true
>>>>>>> 4699da4b
};

const MAX_PAYLOAD_BYTES = 2953;

function fieldKey(type: QRType, field: string) {
  return `${type}.${field}`;
}

export function Generator() {
  const { value: draft, setValue: setDraft, hydrated } = useDraft<GeneratorDraft>(
    "generator",
    {
      type: "url",
      formValues: {},
      style: defaultStyle
    }
  );

  const [qrPayload, setQrPayload] = useState("");
  const [errors, setErrors] = useState<Record<string, string>>({});
  const [byteLength, setByteLength] = useState(0);
  const [QRCodeStylingCtor, setQRCodeStylingCtor] = useState<any>(null);
  const containerRef = useRef<HTMLDivElement | null>(null);
  const qrRef = useRef<any>();

  const activeDefinition = useMemo(() => getTypeDefinition(draft.type), [draft.type]);

  const updateStyle = useCallback(
    (update: Partial<StyleOptions>) => {
      setDraft((prev) => ({ ...prev, style: { ...prev.style, ...update } }));
    },
    [setDraft]
  );

  const updateValue = useCallback(
    (name: string, value: string) => {
      setDraft((prev) => ({
        ...prev,
        formValues: {
          ...prev.formValues,
          [fieldKey(prev.type, name)]: value
        }
      }));
    },
    [setDraft]
  );

  const switchType = useCallback(
    (type: QRType) => {
      triggerHaptic('light');
      setErrors({});
      setDraft((prev) => ({
        ...prev,
        type,
        formValues: prev.formValues,
        style: prev.style
      }));
    },
    [setDraft]
  );

  useEffect(() => {
    import("qr-code-styling").then((module) => {
      setQRCodeStylingCtor(() => module.default);
    });
  }, []);

  useEffect(() => {
    if (!containerRef.current) return;
    if (!QRCodeStylingCtor) return;

    if (!qrRef.current) {
      const instance = new QRCodeStylingCtor({
        width: defaultStyle.size,
        height: defaultStyle.size,
        data: "https://example.com",
        image: undefined
      });
      qrRef.current = instance;
      instance.append(containerRef.current);
    }
  }, [QRCodeStylingCtor]);

  const formValues = useMemo(() => {
    const scoped: Record<string, string> = {};
    for (const field of activeDefinition.fields) {
      const key = fieldKey(draft.type, field.name);
      scoped[field.name] = draft.formValues[key] ?? "";
    }
    return scoped;
  }, [draft.formValues, draft.type, activeDefinition.fields]);

  const regenerate = useCallback(() => {
    if (!qrRef.current) return false;

    const payload = activeDefinition.buildPayload(formValues);
    const encoder = new TextEncoder();
    const bytes = encoder.encode(payload).length;
    setByteLength(bytes);

    const newErrors: Record<string, string> = {};
    activeDefinition.fields.forEach((field) => {
      const value = formValues[field.name] ?? "";
      if (field.required && !value.trim()) {
        newErrors[field.name] = "Обязательное поле";
        return;
      }
      if (field.validate) {
        const error = field.validate(value, formValues);
        if (error) {
          newErrors[field.name] = error;
        }
      }
      if (field.pattern && value && !field.pattern.test(value)) {
        newErrors[field.name] = "Некорректное значение";
      }
    });

    if (!payload) {
      newErrors.__payload = "Заполните обязательные поля";
    }
    if (bytes > MAX_PAYLOAD_BYTES) {
      newErrors.__payload = `Предел ${MAX_PAYLOAD_BYTES} байт, сейчас ${bytes}`;
    }

    setErrors(newErrors);

    if (Object.keys(newErrors).length > 0) {
      triggerHaptic('light');
      return false;
    }

    triggerHaptic('medium');
    setQrPayload(payload);

    // Определяем форму фона на основе формы QR кода
    const isRounded = draft.style.dotStyle === "dots" ||
                     draft.style.dotStyle === "classy-rounded" ||
                     draft.style.eyeOuter === "circle";

    // Подготовка градиента для точек
    const dotsGradient = draft.style.gradient.enabled ? {
      type: draft.style.gradient.type,
      rotation: draft.style.gradient.rotation,
      colorStops: draft.style.gradient.colorStops
    } : undefined;

    const options: any = {
      data: payload,
      width: draft.style.size,
      height: draft.style.size,
      image: draft.style.logoDataUrl,
      shape: draft.style.shape,
      qrOptions: {
        errorCorrectionLevel: draft.style.errorCorrection,
        margin: draft.style.margin
      },
      dotsOptions: {
<<<<<<< HEAD
        color: draft.style.gradient.enabled ? undefined : draft.style.foreground,
        gradient: dotsGradient,
        type: draft.style.dotStyle
      },
      backgroundOptions: {
        color: draft.style.background,
        round: isRounded ? 0.5 : 0
      },
      cornersSquareOptions: {
        color: draft.style.gradient.enabled ? undefined : draft.style.foreground,
        gradient: dotsGradient,
        type: draft.style.eyeOuter
      },
      cornersDotOptions: {
        color: draft.style.gradient.enabled ? undefined : draft.style.foreground,
        gradient: dotsGradient,
=======
        ...(draft.style.useDotsGradient && draft.style.dotsGradient
          ? { gradient: draft.style.dotsGradient }
          : { color: draft.style.foreground }),
        type: draft.style.dotStyle
      },
      backgroundOptions: {
        ...(draft.style.useBackgroundGradient && draft.style.backgroundGradient
          ? { gradient: draft.style.backgroundGradient }
          : { color: draft.style.background })
      },
      cornersSquareOptions: {
        ...(draft.style.useCornersGradient && draft.style.cornersGradient
          ? { gradient: draft.style.cornersGradient }
          : { color: draft.style.foreground }),
        type: draft.style.eyeOuter
      },
      cornersDotOptions: {
        ...(draft.style.useCornersGradient && draft.style.cornersGradient
          ? { gradient: draft.style.cornersGradient }
          : { color: draft.style.foreground }),
>>>>>>> 4699da4b
        type: draft.style.eyeInner
      },
      imageOptions: {
        imageSize: draft.style.logoSize / 100,
        margin: 4,
        hideBackgroundDots: draft.style.hideBackgroundDots
      }
    };

    qrRef.current?.update(options);
    return true;
  }, [activeDefinition, formValues, draft.style]);

  useEffect(() => {
    if (!qrRef.current) return;
    regenerate();
  }, [QRCodeStylingCtor, regenerate]);

  useEffect(() => {
    if (!hydrated) return;
    if (!qrRef.current) return;
    regenerate();
  }, [regenerate, hydrated]);

  const handleFileUpload = useCallback(
    (file: File | null) => {
      if (!file) {
        updateStyle({ logoDataUrl: undefined });
        return;
      }
      if (!file.type.startsWith("image/")) {
        return;
      }
      const reader = new FileReader();
      reader.onload = () => {
        updateStyle({ logoDataUrl: reader.result as string });
      };
      reader.readAsDataURL(file);
    },
    [updateStyle]
  );

  const exportBlob = useCallback(
    async (format: "png" | "svg") => {
      if (!qrRef.current) return;
      const ok = regenerate();
      if (!ok) return;
      triggerHaptic('heavy');
      const payload = qrPayload || activeDefinition.buildPayload(formValues);
      const blob = await qrRef.current.getRawData(format);
      if (!blob) return;
      const url = URL.createObjectURL(blob);
      const link = document.createElement("a");
      const slug = payload.slice(0, 32).replace(/[^a-z0-9]+/gi, "-").replace(/^-|-$/g, "").toLowerCase() || "qr";
      link.href = url;
      link.download = `${slug}.${format}`;
      document.body.appendChild(link);
      link.click();
      document.body.removeChild(link);
      URL.revokeObjectURL(url);
    },
    [regenerate, qrPayload, errors]
  );

  return (
    <section className="card">
      <header className="card__header">
        <div>
          <h1>Этап A. Генерация QR</h1>
          <p>Статические QR-коды всех типов с настройкой дизайна.</p>
        </div>
        <span className="badge">Автосохранение в браузере</span>
      </header>

      <div className="type-grid">
        {QR_TYPES.map((type) => (
          <button
            key={type.type}
            className={classNames("pill", {
              pill__active: type.type === draft.type
            })}
            onClick={() => switchType(type.type)}
          >
            <strong>{type.title}</strong>
            <span>{type.description}</span>
          </button>
        ))}
      </div>

      <div className="grid">
        <div className="grid__column">
          <h2>Данные</h2>
          <form
            className="form"
            onSubmit={(event) => {
              event.preventDefault();
              regenerate();
            }}
          >
            {activeDefinition.fields.map((field) => (
              <label key={field.name} className="form__field">
                <span>{field.label}</span>
                {field.type === "textarea" ? (
                  <textarea
                    value={formValues[field.name] ?? ""}
                    onChange={(event) => updateValue(field.name, event.target.value)}
                    placeholder={field.placeholder}
                    className={classNames({ error: Boolean(errors[field.name]) })}
                  />
                ) : (
                  <input
                    type={field.type === "email" ? "email" : "text"}
                    value={formValues[field.name] ?? ""}
                    onChange={(event) => updateValue(field.name, event.target.value)}
                    placeholder={field.placeholder}
                    className={classNames({ error: Boolean(errors[field.name]) })}
                  />
                )}
                {field.helper ? <small>{field.helper}</small> : null}
                {errors[field.name] ? <span className="error-text">{errors[field.name]}</span> : null}
              </label>
            ))}

            <div className="form__foot">
              <span>
                Длина: {byteLength} байт из {MAX_PAYLOAD_BYTES}
              </span>
              {errors.__payload ? <span className="error-text">{errors.__payload}</span> : null}
            </div>

            <button type="submit" className="primary">Собрать QR</button>
          </form>
        </div>

        <div className="grid__column">
          <h2>Настройки стиля</h2>
          <div className="panel">
            <label className="panel__field">
              <span>Размер, px</span>
              <input
                type="range"
                min={240}
                max={520}
                value={draft.style.size}
                onChange={(event) => updateStyle({ size: Number(event.target.value) })}
              />
              <strong>{draft.style.size}</strong>
            </label>

            <label className="panel__field">
              <span>Коррекция ошибок</span>
              <select
                value={draft.style.errorCorrection}
                onChange={(event) => updateStyle({ errorCorrection: event.target.value as ErrorCorrection })}
              >
                <option value="L">L — до 7%</option>
                <option value="M">M — до 15%</option>
                <option value="Q">Q — до 25%</option>
                <option value="H">H — до 30%</option>
              </select>
            </label>

            <label className="panel__field">
              <span>Цвет точек</span>
              <input
                type="color"
                value={draft.style.foreground}
                onChange={(event) => updateStyle({ foreground: event.target.value })}
              />
            </label>

            <label className="panel__field">
              <span>Цвет фона</span>
              <input
                type="color"
                value={draft.style.background}
                onChange={(event) => updateStyle({ background: event.target.value })}
              />
            </label>

            <label className="panel__field">
              <span>
                <input
                  type="checkbox"
                  checked={draft.style.gradient.enabled}
                  onChange={(event) =>
                    updateStyle({
                      gradient: { ...draft.style.gradient, enabled: event.target.checked }
                    })
                  }
                  style={{ width: "auto", marginRight: "8px" }}
                />
                Градиент для QR кода
              </span>
            </label>

            {draft.style.gradient.enabled && (
              <>
                <label className="panel__field">
                  <span>Тип градиента</span>
                  <select
                    value={draft.style.gradient.type}
                    onChange={(event) =>
                      updateStyle({
                        gradient: { ...draft.style.gradient, type: event.target.value as GradientType }
                      })
                    }
                  >
                    <option value="linear">Линейный</option>
                    <option value="radial">Радиальный</option>
                  </select>
                </label>

                {draft.style.gradient.type === "linear" && (
                  <label className="panel__field">
                    <span>Угол поворота, °</span>
                    <input
                      type="range"
                      min={0}
                      max={360}
                      value={Math.round((draft.style.gradient.rotation / Math.PI) * 180)}
                      onChange={(event) =>
                        updateStyle({
                          gradient: {
                            ...draft.style.gradient,
                            rotation: (Number(event.target.value) / 180) * Math.PI
                          }
                        })
                      }
                    />
                    <strong>{Math.round((draft.style.gradient.rotation / Math.PI) * 180)}</strong>
                  </label>
                )}

                <label className="panel__field">
                  <span>Начальный цвет градиента</span>
                  <input
                    type="color"
                    value={draft.style.gradient.colorStops[0].color}
                    onChange={(event) =>
                      updateStyle({
                        gradient: {
                          ...draft.style.gradient,
                          colorStops: [
                            { ...draft.style.gradient.colorStops[0], color: event.target.value },
                            draft.style.gradient.colorStops[1]
                          ]
                        }
                      })
                    }
                  />
                </label>

                <label className="panel__field">
                  <span>Конечный цвет градиента</span>
                  <input
                    type="color"
                    value={draft.style.gradient.colorStops[1].color}
                    onChange={(event) =>
                      updateStyle({
                        gradient: {
                          ...draft.style.gradient,
                          colorStops: [
                            draft.style.gradient.colorStops[0],
                            { ...draft.style.gradient.colorStops[1], color: event.target.value }
                          ]
                        }
                      })
                    }
                  />
                </label>
              </>
            )}

            <label className="panel__field">
              <span>Стиль точек</span>
              <select
                value={draft.style.dotStyle}
                onChange={(event) => updateStyle({ dotStyle: event.target.value as DotStyle })}
              >
                <option value="square">Квадрат</option>
                <option value="rounded">Скруглённый</option>
                <option value="extra-rounded">Очень скруглённый</option>
                <option value="dots">Точки</option>
                <option value="classy">Classy</option>
                <option value="classy-rounded">Classy Rounded</option>
              </select>
            </label>

            <label className="panel__field">
              <span>Внешние глазки</span>
              <select
                value={draft.style.eyeOuter}
                onChange={(event) => updateStyle({ eyeOuter: event.target.value as EyeStyle })}
              >
                <option value="square">Квадрат</option>
                <option value="extra-rounded">Скруглённый</option>
                <option value="dot">Точка</option>
              </select>
            </label>

            <label className="panel__field">
              <span>Внутренние глазки</span>
              <select
                value={draft.style.eyeInner}
                onChange={(event) => updateStyle({ eyeInner: event.target.value as EyeDotStyle })}
              >
                <option value="square">Квадрат</option>
                <option value="dot">Точка</option>
              </select>
            </label>

            <label className="panel__field">
              <span>Логотип</span>
              <input
                type="file"
                accept="image/png,image/jpeg,image/svg+xml"
                onChange={(event) => handleFileUpload(event.target.files?.[0] ?? null)}
              />
              {draft.style.logoDataUrl ? (
                <div className="panel__thumb">
                  <img src={draft.style.logoDataUrl} alt="Логотип" />
                  <button
                    type="button"
                    onClick={() => handleFileUpload(null)}
                    className="text"
                  >
                    Удалить
                  </button>
                </div>
              ) : null}
            </label>

            {draft.style.logoDataUrl ? (
              <>
                <label className="panel__field">
                  <span>Размер логотипа, %</span>
                  <input
                    type="range"
                    min={10}
                    max={30}
                    value={draft.style.logoSize}
                    onChange={(event) => updateStyle({ logoSize: Number(event.target.value) })}
                  />
                  <strong>{draft.style.logoSize}</strong>
                </label>

                <label className="panel__field">
                  <span>Скрыть точки под логотипом</span>
                  <input
                    type="checkbox"
                    checked={draft.style.hideBackgroundDots}
                    onChange={(event) => updateStyle({ hideBackgroundDots: event.target.checked })}
                  />
                </label>
              </>
            ) : null}

            <label className="panel__field">
              <span>Форма QR-кода</span>
              <select
                value={draft.style.shape}
                onChange={(event) => updateStyle({ shape: event.target.value as ShapeType })}
              >
                <option value="square">Квадрат</option>
                <option value="circle">Круг</option>
              </select>
            </label>

            <label className="panel__field">
              <span>Градиент точек</span>
              <input
                type="checkbox"
                checked={draft.style.useDotsGradient}
                onChange={(event) => updateStyle({ useDotsGradient: event.target.checked })}
              />
            </label>

            {draft.style.useDotsGradient && draft.style.dotsGradient ? (
              <>
                <label className="panel__field">
                  <span>Тип градиента точек</span>
                  <select
                    value={draft.style.dotsGradient.type}
                    onChange={(event) => updateStyle({
                      dotsGradient: {
                        ...draft.style.dotsGradient!,
                        type: event.target.value as GradientType
                      }
                    })}
                  >
                    <option value="linear">Линейный</option>
                    <option value="radial">Радиальный</option>
                  </select>
                </label>

                {draft.style.dotsGradient.type === "linear" ? (
                  <label className="panel__field">
                    <span>Угол поворота, °</span>
                    <input
                      type="range"
                      min={0}
                      max={360}
                      value={draft.style.dotsGradient.rotation || 0}
                      onChange={(event) => updateStyle({
                        dotsGradient: {
                          ...draft.style.dotsGradient!,
                          rotation: Number(event.target.value)
                        }
                      })}
                    />
                    <strong>{draft.style.dotsGradient.rotation || 0}</strong>
                  </label>
                ) : null}

                <label className="panel__field">
                  <span>Начальный цвет</span>
                  <input
                    type="color"
                    value={draft.style.dotsGradient.colorStops[0]?.color || "#000000"}
                    onChange={(event) => {
                      const newStops = [...draft.style.dotsGradient!.colorStops];
                      newStops[0] = { ...newStops[0], color: event.target.value };
                      updateStyle({ dotsGradient: { ...draft.style.dotsGradient!, colorStops: newStops } });
                    }}
                  />
                </label>

                <label className="panel__field">
                  <span>Конечный цвет</span>
                  <input
                    type="color"
                    value={draft.style.dotsGradient.colorStops[1]?.color || "#000000"}
                    onChange={(event) => {
                      const newStops = [...draft.style.dotsGradient!.colorStops];
                      newStops[1] = { ...newStops[1], color: event.target.value };
                      updateStyle({ dotsGradient: { ...draft.style.dotsGradient!, colorStops: newStops } });
                    }}
                  />
                </label>
              </>
            ) : null}

            <label className="panel__field">
              <span>Градиент фона</span>
              <input
                type="checkbox"
                checked={draft.style.useBackgroundGradient}
                onChange={(event) => updateStyle({ useBackgroundGradient: event.target.checked })}
              />
            </label>

            {draft.style.useBackgroundGradient && draft.style.backgroundGradient ? (
              <>
                <label className="panel__field">
                  <span>Тип градиента фона</span>
                  <select
                    value={draft.style.backgroundGradient.type}
                    onChange={(event) => updateStyle({
                      backgroundGradient: {
                        ...draft.style.backgroundGradient!,
                        type: event.target.value as GradientType
                      }
                    })}
                  >
                    <option value="linear">Линейный</option>
                    <option value="radial">Радиальный</option>
                  </select>
                </label>

                {draft.style.backgroundGradient.type === "linear" ? (
                  <label className="panel__field">
                    <span>Угол поворота, °</span>
                    <input
                      type="range"
                      min={0}
                      max={360}
                      value={draft.style.backgroundGradient.rotation || 0}
                      onChange={(event) => updateStyle({
                        backgroundGradient: {
                          ...draft.style.backgroundGradient!,
                          rotation: Number(event.target.value)
                        }
                      })}
                    />
                    <strong>{draft.style.backgroundGradient.rotation || 0}</strong>
                  </label>
                ) : null}

                <label className="panel__field">
                  <span>Начальный цвет фона</span>
                  <input
                    type="color"
                    value={draft.style.backgroundGradient.colorStops[0]?.color || "#ffffff"}
                    onChange={(event) => {
                      const newStops = [...draft.style.backgroundGradient!.colorStops];
                      newStops[0] = { ...newStops[0], color: event.target.value };
                      updateStyle({ backgroundGradient: { ...draft.style.backgroundGradient!, colorStops: newStops } });
                    }}
                  />
                </label>

                <label className="panel__field">
                  <span>Конечный цвет фона</span>
                  <input
                    type="color"
                    value={draft.style.backgroundGradient.colorStops[1]?.color || "#ffffff"}
                    onChange={(event) => {
                      const newStops = [...draft.style.backgroundGradient!.colorStops];
                      newStops[1] = { ...newStops[1], color: event.target.value };
                      updateStyle({ backgroundGradient: { ...draft.style.backgroundGradient!, colorStops: newStops } });
                    }}
                  />
                </label>
              </>
            ) : null}

            <label className="panel__field">
              <span>Градиент углов</span>
              <input
                type="checkbox"
                checked={draft.style.useCornersGradient}
                onChange={(event) => updateStyle({ useCornersGradient: event.target.checked })}
              />
            </label>

            {draft.style.useCornersGradient && draft.style.cornersGradient ? (
              <>
                <label className="panel__field">
                  <span>Тип градиента углов</span>
                  <select
                    value={draft.style.cornersGradient.type}
                    onChange={(event) => updateStyle({
                      cornersGradient: {
                        ...draft.style.cornersGradient!,
                        type: event.target.value as GradientType
                      }
                    })}
                  >
                    <option value="linear">Линейный</option>
                    <option value="radial">Радиальный</option>
                  </select>
                </label>

                {draft.style.cornersGradient.type === "linear" ? (
                  <label className="panel__field">
                    <span>Угол поворота, °</span>
                    <input
                      type="range"
                      min={0}
                      max={360}
                      value={draft.style.cornersGradient.rotation || 0}
                      onChange={(event) => updateStyle({
                        cornersGradient: {
                          ...draft.style.cornersGradient!,
                          rotation: Number(event.target.value)
                        }
                      })}
                    />
                    <strong>{draft.style.cornersGradient.rotation || 0}</strong>
                  </label>
                ) : null}

                <label className="panel__field">
                  <span>Начальный цвет углов</span>
                  <input
                    type="color"
                    value={draft.style.cornersGradient.colorStops[0]?.color || "#000000"}
                    onChange={(event) => {
                      const newStops = [...draft.style.cornersGradient!.colorStops];
                      newStops[0] = { ...newStops[0], color: event.target.value };
                      updateStyle({ cornersGradient: { ...draft.style.cornersGradient!, colorStops: newStops } });
                    }}
                  />
                </label>

                <label className="panel__field">
                  <span>Конечный цвет углов</span>
                  <input
                    type="color"
                    value={draft.style.cornersGradient.colorStops[1]?.color || "#000000"}
                    onChange={(event) => {
                      const newStops = [...draft.style.cornersGradient!.colorStops];
                      newStops[1] = { ...newStops[1], color: event.target.value };
                      updateStyle({ cornersGradient: { ...draft.style.cornersGradient!, colorStops: newStops } });
                    }}
                  />
                </label>
              </>
            ) : null}
          </div>

          <div className="preview" aria-live="polite">
            <div ref={containerRef} className="preview__canvas" />
            <div className="preview__actions">
              <button type="button" onClick={() => exportBlob("png")} className="primary">
                Скачать PNG
              </button>
              <button type="button" onClick={() => exportBlob("svg")} className="secondary">
                Скачать SVG
              </button>
            </div>
          </div>
        </div>
      </div>
    </section>
  );
}<|MERGE_RESOLUTION|>--- conflicted
+++ resolved
@@ -20,11 +20,9 @@
 
 type EyeDotStyle = "square" | "dot";
 
-<<<<<<< HEAD
-=======
 type ShapeType = "square" | "circle";
 
->>>>>>> 4699da4b
+
 type GradientType = "linear" | "radial";
 
 interface ColorStop {
@@ -32,16 +30,9 @@
   color: string;
 }
 
-<<<<<<< HEAD
-interface GradientOptions {
-  enabled: boolean;
-  type: GradientType;
-  rotation: number;
-=======
 interface Gradient {
   type: GradientType;
   rotation?: number;
->>>>>>> 4699da4b
   colorStops: ColorStop[];
 }
 
@@ -56,9 +47,6 @@
   eyeInner: EyeDotStyle;
   logoDataUrl?: string;
   logoSize: number;
-<<<<<<< HEAD
-  gradient: GradientOptions;
-=======
   shape: ShapeType;
   // Gradient options
   useDotsGradient: boolean;
@@ -69,7 +57,6 @@
   cornersGradient?: Gradient;
   // Image options
   hideBackgroundDots: boolean;
->>>>>>> 4699da4b
 }
 
 interface GeneratorDraft {
@@ -88,23 +75,13 @@
   eyeOuter: "square",
   eyeInner: "square",
   logoSize: 18,
-<<<<<<< HEAD
-  gradient: {
-    enabled: false,
-=======
   shape: "square",
   useDotsGradient: false,
   dotsGradient: {
->>>>>>> 4699da4b
     type: "linear",
     rotation: 0,
     colorStops: [
       { offset: 0, color: "#0b1220" },
-<<<<<<< HEAD
-      { offset: 1, color: "#3b82f6" }
-    ]
-  }
-=======
       { offset: 1, color: "#4a5568" }
     ]
   },
@@ -127,7 +104,6 @@
     ]
   },
   hideBackgroundDots: true
->>>>>>> 4699da4b
 };
 
 const MAX_PAYLOAD_BYTES = 2953;
@@ -286,24 +262,6 @@
         margin: draft.style.margin
       },
       dotsOptions: {
-<<<<<<< HEAD
-        color: draft.style.gradient.enabled ? undefined : draft.style.foreground,
-        gradient: dotsGradient,
-        type: draft.style.dotStyle
-      },
-      backgroundOptions: {
-        color: draft.style.background,
-        round: isRounded ? 0.5 : 0
-      },
-      cornersSquareOptions: {
-        color: draft.style.gradient.enabled ? undefined : draft.style.foreground,
-        gradient: dotsGradient,
-        type: draft.style.eyeOuter
-      },
-      cornersDotOptions: {
-        color: draft.style.gradient.enabled ? undefined : draft.style.foreground,
-        gradient: dotsGradient,
-=======
         ...(draft.style.useDotsGradient && draft.style.dotsGradient
           ? { gradient: draft.style.dotsGradient }
           : { color: draft.style.foreground }),
@@ -324,7 +282,6 @@
         ...(draft.style.useCornersGradient && draft.style.cornersGradient
           ? { gradient: draft.style.cornersGradient }
           : { color: draft.style.foreground }),
->>>>>>> 4699da4b
         type: draft.style.eyeInner
       },
       imageOptions: {
