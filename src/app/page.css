--- conflicted
+++ resolved
@@ -397,16 +397,8 @@
 .preview__canvas canvas,
 .preview__canvas svg {
   width: 100% !important;
-<<<<<<< HEAD
-  height: 100% !important;
-  max-width: 100% !important;
-  max-height: 100% !important;
-  object-fit: contain;
-  display: block;
-=======
   height: auto !important;
   max-width: 150px;
->>>>>>> dbf6b633
 }
 
 .preview__actions {
