/* Mobile-first design for Telegram Mini App */

.page {
  max-width: 100vw;
  width: 100%;
  padding: var(--spacing-md) var(--spacing-md) calc(100px + env(safe-area-inset-bottom));
  display: flex;
  flex-direction: column;
  gap: var(--spacing-md);
}

/* TMA Premium Design System - Hero Section */

.page__hero {
  display: flex;
  align-items: center;
  justify-content: space-between;
  gap: var(--spacing-md);
  padding: var(--spacing-xl);
  background: var(--gradient-purple);
  border-radius: var(--radius-xl);
  border: none;
  box-shadow: var(--shadow-md);
  position: relative;
  overflow: hidden;
}

.page__hero::before {
  content: '';
  position: absolute;
  top: -50%;
  right: -20%;
  width: 200px;
  height: 200px;
  background: rgba(255,255,255,0.1);
  border-radius: 50%;
  filter: blur(40px);
  pointer-events: none;
}

.page__hero h1 {
  margin: 0 0 8px;
  font-size: var(--font-hero);
  font-weight: 700;
  letter-spacing: -0.5px;
  color: #ffffff;
  position: relative;
  z-index: 1;
}

.page__hero p {
  margin: 0;
  max-width: 100%;
  font-size: var(--font-body);
  line-height: 1.6;
  color: rgba(255, 255, 255, 0.9);
  position: relative;
  z-index: 1;
}

.page__hero-meta {
  display: flex;
  flex-direction: column;
  gap: var(--spacing-sm);
}

.page__hero-meta span {
  display: inline-flex;
  align-items: center;
  justify-content: center;
  min-width: 100px;
  padding: 8px var(--spacing-sm);
  border-radius: var(--radius-pill);
  font-weight: 600;
  font-size: var(--font-small);
  background: rgba(255, 255, 255, 0.2);
  color: #ffffff;
  border: 1px solid rgba(255, 255, 255, 0.3);
  backdrop-filter: blur(10px);
  position: relative;
  z-index: 1;
}

/* TMA Premium Design System - Cards */

.card {
  background: var(--surface);
  border-radius: var(--radius-lg);
  border: 1px solid rgba(255,255,255,0.06);
  padding: var(--spacing-lg);
  display: flex;
  flex-direction: column;
  gap: var(--spacing-lg);
  box-shadow: var(--shadow-sm);
}

.card__header {
  display: flex;
  justify-content: space-between;
  gap: var(--spacing-md);
  align-items: center;
  flex-wrap: wrap;
}

/* TMA Premium Design System - Card Header */

.card__header h1,
.card__header h2 {
  margin: 0;
  font-size: var(--font-section);
  font-weight: 700;
  color: var(--text);
}

.card__header p {
  margin: 8px 0 0;
  color: var(--hint);
  font-size: var(--font-body);
  line-height: 1.6;
}

/* TMA Premium Design System - Badge */

.badge {
  padding: 8px 16px;
  border-radius: var(--radius-pill);
  background: rgba(51, 144, 236, 0.15);
  color: var(--accent);
  font-weight: 600;
  font-size: var(--font-small);
  white-space: nowrap;
  border: 1px solid rgba(51, 144, 236, 0.3);
}

@media (prefers-color-scheme: dark) {
  .badge {
    background: rgba(51, 144, 236, 0.2);
    border: 1px solid rgba(51, 144, 236, 0.4);
    color: #5eb3ff;
  }
}

.type-grid {
  display: grid;
  grid-template-columns: 1fr;
  gap: var(--spacing-sm);
}

/* TMA Premium Design System - Pill Navigation */

.pill {
  border: 1px solid rgba(255,255,255,0.06);
  border-radius: var(--radius-md);
  padding: var(--spacing-md);
  display: flex;
  flex-direction: column;
  gap: 6px;
  background: var(--surface);
  text-align: left;
  cursor: pointer;
  transition: var(--transition-normal);
  min-height: var(--tap-target-min);
  justify-content: center;
}

.pill:hover {
  background: rgba(51, 144, 236, 0.06);
  border-color: rgba(51, 144, 236, 0.25);
}

.pill:active {
  background: rgba(51, 144, 236, 0.12);
}

.pill:focus-visible {
  outline: none;
  box-shadow: 0 0 0 2px rgba(15, 17, 26, 0.16), 0 0 0 4px rgba(51, 144, 236, 0.45);
  border-color: rgba(51, 144, 236, 0.45);
}

.pill:not(.pill__active):focus-visible {
  background: rgba(51, 144, 236, 0.12);
}

.pill strong {
  font-size: var(--font-body);
  font-weight: 600;
  color: var(--text);
}

.pill span {
  font-size: var(--font-caption);
  color: var(--hint);
}

@media (prefers-color-scheme: dark) {
  .pill {
    border: 1px solid rgba(255,255,255,0.1);
  }

  .pill:hover {
    background: rgba(100, 181, 246, 0.12);
    border-color: rgba(100, 181, 246, 0.3);
  }

  .pill:active {
    background: rgba(100, 181, 246, 0.18);
  }

  .pill:focus-visible {
    box-shadow: 0 0 0 2px rgba(5, 7, 11, 0.7), 0 0 0 4px rgba(100, 181, 246, 0.55);
    border-color: rgba(100, 181, 246, 0.55);
  }

  .pill:not(.pill__active):focus-visible {
    background: rgba(100, 181, 246, 0.18);
  }
}

.pill__active {
  background: var(--gradient-primary);
  border-color: var(--accent);
  box-shadow: var(--shadow-md);
}

.pill__active strong,
.pill__active span {
  color: #ffffff;
}

.grid {
  display: grid;
  grid-template-columns: 1fr;
  gap: var(--spacing-md);
}

.grid__column {
  display: flex;
  flex-direction: column;
  gap: var(--spacing-md);
}

.form {
  display: flex;
  flex-direction: column;
  gap: var(--spacing-md);
}

.form__field {
  display: flex;
  flex-direction: column;
  gap: var(--spacing-xs);
}

.form__field label {
  font-size: var(--font-size-sm);
  font-weight: 500;
  color: var(--tg-text, #000000);
}

/* TMA Premium Design System - Form Controls */

.form__field input,
.form__field textarea,
.panel select,
.panel input,
.batch__options input,
.batch__options select {
  border: 1px solid rgba(255,255,255,0.06);
  border-radius: var(--radius-md);
  padding: var(--spacing-md);
  font-size: var(--font-body);
  transition: var(--transition-fast);
  background: var(--bg);
  color: var(--text);
  min-height: var(--tap-target-min);
}

.form__field input:focus,
.form__field textarea:focus,
.panel select:focus,
.panel input:focus,
.batch__options input:focus,
.batch__options select:focus {
  border-color: var(--accent);
  outline: none;
  box-shadow: 0 0 0 3px rgba(51, 144, 236, 0.1);
}

.form__field input:hover,
.form__field textarea:hover,
.panel select:hover,
.panel input:hover,
.batch__options input:hover,
.batch__options select:hover {
  border-color: rgba(51, 144, 236, 0.3);
}

.form__field textarea {
  min-height: 120px;
  resize: vertical;
}

.form__foot {
  display: flex;
  justify-content: space-between;
  align-items: center;
  font-size: var(--font-size-xs);
  color: var(--tg-hint, rgba(11, 18, 32, 0.6));
}

/* TMA Premium Design System - Panel */

.panel {
  display: grid;
  gap: var(--spacing-md);
  border: 1px solid rgba(255,255,255,0.06);
  border-radius: var(--radius-lg);
  padding: var(--spacing-lg);
  background: var(--surface);
}

.panel__field {
  display: flex;
  flex-direction: column;
  gap: var(--spacing-xs);
  font-size: var(--font-size-base);
}

.panel__field label {
  font-weight: 500;
  color: var(--tg-text, #000000);
}

.panel__thumb {
  display: flex;
  align-items: center;
  gap: var(--spacing-sm);
}

.panel__thumb img {
  width: 48px;
  height: 48px;
  object-fit: contain;
  border-radius: var(--radius-sm);
  border: 1px solid var(--tg-secondary, rgba(12, 33, 66, 0.1));
}

/* Range input field improvements */
.range-field {
  display: flex;
  flex-direction: column;
  gap: var(--spacing-xs);
}

.range-header {
  display: flex;
  justify-content: space-between;
  align-items: center;
  font-size: var(--font-size-sm);
}

.range-header span {
  font-weight: 500;
  color: var(--tg-text, #000000);
}

.range-header strong {
  font-weight: 600;
  color: var(--tg-accent, #2864ff);
}

/* TMA Premium Design System - Preview */

.preview {
  display: flex;
  flex-direction: column;
  gap: var(--spacing-lg);
  align-items: center;
  padding: var(--spacing-xl);
  border-radius: var(--radius-lg);
  border: 1px solid rgba(51, 144, 236, 0.2);
  background: var(--bg);
  box-shadow: var(--shadow-sm);
}

.preview__canvas {
<<<<<<< HEAD
  padding: var(--spacing-md);
  background: #ffffff;
  border-radius: var(--radius-md);
}

=======
  width: 100%;
  max-width: 300px;
  display: flex;
  align-items: center;
  justify-content: center;
}

.preview__canvas > div,
>>>>>>> 29740405
.preview__canvas canvas,
.preview__canvas svg {
  width: 100% !important;
  height: auto !important;
<<<<<<< HEAD
  max-width: 300px;
  display: block;
=======
  max-width: 100% !important;
  object-fit: contain;
>>>>>>> 29740405
}

.preview__actions {
  display: flex;
  gap: var(--spacing-sm);
  flex-wrap: wrap;
  justify-content: center;
}

/* TMA Premium Design System - Buttons */

.primary,
.secondary,
.text {
  border-radius: 14px;
  padding: 16px var(--spacing-lg);
  border: none;
  cursor: pointer;
  font-weight: 600;
  transition: var(--transition-fast);
  min-height: var(--tap-target-min);
  font-size: var(--font-body);
}

.primary {
  background: var(--gradient-primary);
  color: #ffffff;
  box-shadow: var(--shadow-lg);
}

.primary:hover {
  opacity: 0.92;
}

.primary:active {
  opacity: 0.85;
  transform: scale(0.98);
}

.primary:disabled {
  opacity: 0.5;
  cursor: not-allowed;
  transform: none;
}

.secondary {
  background: rgba(51, 144, 236, 0.15);
  border: 1px solid rgba(51, 144, 236, 0.3);
  color: var(--accent);
  font-weight: 700;
}

.secondary:hover {
  background: rgba(51, 144, 236, 0.22);
  border-color: rgba(51, 144, 236, 0.4);
}

.secondary:active {
  background: rgba(51, 144, 236, 0.28);
  transform: scale(0.98);
}

@media (prefers-color-scheme: dark) {
  .secondary {
    background: rgba(100, 181, 246, 0.15);
    border: 1px solid rgba(100, 181, 246, 0.3);
    color: #64b5f6;
  }

  .secondary:hover {
    background: rgba(100, 181, 246, 0.22);
    border-color: rgba(100, 181, 246, 0.4);
  }

  .secondary:active {
    background: rgba(100, 181, 246, 0.28);
  }
}

.text {
  background: var(--surface);
  border: 1px solid rgba(255,255,255,0.06);
  color: var(--tg-destructive, #ff4d4f);
}

.text:hover {
  background: rgba(255, 77, 79, 0.12);
  border-color: rgba(255, 77, 79, 0.3);
}

.text:active {
  background: rgba(255, 77, 79, 0.18);
  transform: scale(0.98);
}

@media (prefers-color-scheme: dark) {
  .text {
    background: rgba(255, 107, 107, 0.12);
    border: 1px solid rgba(255, 107, 107, 0.3);
    color: #ff6b6b;
  }

  .text:hover {
    background: rgba(255, 107, 107, 0.18);
    border-color: rgba(255, 107, 107, 0.4);
  }

  .text:active {
    background: rgba(255, 107, 107, 0.24);
  }
}

.error {
  border-color: var(--tg-destructive, #ff6b6b) !important;
}

.error-text {
  color: var(--tg-destructive, #d93025);
  font-size: var(--font-size-sm);
}

.batch {
  display: grid;
  grid-template-columns: 1fr;
  gap: var(--spacing-md);
}

.batch__left {
  display: flex;
  flex-direction: column;
  gap: var(--spacing-md);
}

/* TMA Premium Design System - Dropzone */

.dropzone {
  position: relative;
  border: 2px dashed rgba(51, 144, 236, 0.4);
  border-radius: var(--radius-lg);
  padding: var(--spacing-xl);
  display: flex;
  flex-direction: column;
  gap: var(--spacing-sm);
  align-items: flex-start;
  color: var(--text);
  cursor: pointer;
  min-height: var(--tap-target-min);
  background: rgba(51, 144, 236, 0.05);
  transition: var(--transition-normal);
}

.dropzone:hover {
  border-color: var(--accent);
  background: rgba(51, 144, 236, 0.12);
}

@media (prefers-color-scheme: dark) {
  .dropzone {
    border: 2px dashed rgba(51, 144, 236, 0.5);
    background: rgba(51, 144, 236, 0.08);
  }

  .dropzone:hover {
    border-color: #5eb3ff;
    background: rgba(51, 144, 236, 0.15);
  }
}

.dropzone input {
  position: absolute;
  inset: 0;
  opacity: 0;
  cursor: pointer;
}

.batch__options {
  display: grid;
  grid-template-columns: 1fr;
  gap: var(--spacing-sm);
}

/* TMA Premium Design System - Batch Preview */

.batch__preview {
  border: 1px solid rgba(255,255,255,0.06);
  border-radius: var(--radius-lg);
  padding: var(--spacing-lg);
  background: var(--surface);
  overflow: auto;
}

.batch__preview table {
  width: 100%;
  border-collapse: collapse;
  font-size: var(--font-size-sm);
}

.batch__preview th,
.batch__preview td {
  text-align: left;
  padding: var(--spacing-xs) var(--spacing-sm);
  border-bottom: 1px solid var(--tg-secondary, rgba(12, 33, 66, 0.1));
}

.batch__preview tr.error td {
  color: var(--tg-destructive, #d93025);
}

.progress {
  font-size: var(--font-size-sm);
  color: var(--tg-hint, rgba(11, 18, 32, 0.7));
}

.hint {
  font-size: var(--font-size-sm);
  color: var(--tg-hint, rgba(11, 18, 32, 0.6));
}

.ok {
  color: #198754;
  font-weight: 600;
}

.scanner {
  display: grid;
  grid-template-columns: 1fr;
  gap: var(--spacing-md);
}

.scanner__video {
  display: flex;
  flex-direction: column;
  gap: var(--spacing-sm);
  align-items: center;
}

/* TMA Premium Design System - Video Element */

.scanner__video video {
  width: 100%;
  border-radius: var(--radius-lg);
  border: 1px solid rgba(255,255,255,0.06);
  background: #000;
  min-height: 240px;
  box-shadow: var(--shadow-sm);
}

.scanner__controls {
  display: flex;
  gap: var(--spacing-sm);
  flex-wrap: wrap;
  justify-content: center;
}

/* TMA Premium Design System - Upload Button */

.upload {
  position: relative;
  overflow: hidden;
  border-radius: var(--radius-md);
  background: rgba(51, 144, 236, 0.15);
  border: 1px solid rgba(51, 144, 236, 0.3);
  padding: var(--spacing-md) var(--spacing-lg);
  font-weight: 600;
  cursor: pointer;
  min-height: var(--tap-target-min);
  display: flex;
  align-items: center;
  justify-content: center;
  color: var(--accent);
  transition: var(--transition-fast);
}

.upload:hover {
  background: rgba(51, 144, 236, 0.22);
  border-color: rgba(51, 144, 236, 0.4);
}

.upload:active {
  background: rgba(51, 144, 236, 0.28);
  transform: scale(0.98);
}

@media (prefers-color-scheme: dark) {
  .upload {
    background: rgba(100, 181, 246, 0.15);
    border: 1px solid rgba(100, 181, 246, 0.3);
    color: #64b5f6;
  }

  .upload:hover {
    background: rgba(100, 181, 246, 0.22);
    border-color: rgba(100, 181, 246, 0.4);
  }

  .upload:active {
    background: rgba(100, 181, 246, 0.28);
  }
}

.upload input {
  position: absolute;
  inset: 0;
  opacity: 0;
  cursor: pointer;
}

/* TMA Premium Design System - Scanner Results */

.scanner__results {
  border: 1px solid rgba(255,255,255,0.06);
  border-radius: var(--radius-lg);
  padding: var(--spacing-lg);
  background: var(--surface);
}

.scanner__results ul {
  list-style: none;
  margin: 0;
  padding: 0;
  display: flex;
  flex-direction: column;
  gap: var(--spacing-sm);
}

/* TMA Premium Design System - Scanner List Items */

.scanner__results li {
  display: grid;
  grid-template-columns: 48px 1fr auto;
  align-items: center;
  gap: var(--spacing-sm);
  padding: var(--spacing-md);
  border-radius: var(--radius-md);
  background: var(--bg);
  border: 1px solid rgba(255,255,255,0.06);
  min-height: var(--tap-target-min);
  transition: var(--transition-fast);
}

.scanner__results li:hover {
  border-color: rgba(51, 144, 236, 0.25);
  background: rgba(51, 144, 236, 0.02);
}

@media (prefers-color-scheme: dark) {
  .scanner__results li:hover {
    border-color: rgba(100, 181, 246, 0.3);
    background: rgba(100, 181, 246, 0.05);
  }
}

.scanner__results code {
  word-break: break-all;
  font-size: var(--font-size-xs);
}

/* TMA Premium Design System - Small Pill */

.pill__small {
  display: inline-flex;
  align-items: center;
  justify-content: center;
  background: rgba(51, 144, 236, 0.15);
  border: 1px solid rgba(51, 144, 236, 0.3);
  border-radius: var(--radius-pill);
  padding: 6px 12px;
  font-size: var(--font-small);
  font-weight: 600;
  color: var(--accent);
}

@media (prefers-color-scheme: dark) {
  .pill__small {
    background: rgba(51, 144, 236, 0.2);
    border: 1px solid rgba(51, 144, 236, 0.4);
    color: #5eb3ff;
  }
}

.page__footer {
  text-align: center;
  font-size: var(--font-size-sm);
  color: var(--tg-hint, rgba(11, 18, 32, 0.6));
  padding: var(--spacing-md) 0;
}

/* TMA Premium Design System - Skeleton Loader */

.skeleton {
  background: var(--surface);
  border-radius: var(--radius-lg);
  padding: var(--spacing-xxl);
  min-height: 200px;
  display: flex;
  align-items: center;
  justify-content: center;
  border: 1px solid rgba(255,255,255,0.06);
}

.skeleton-pulse {
  width: 100%;
  height: 100%;
  background: linear-gradient(
    90deg,
    var(--surface) 0%,
    rgba(51, 144, 236, 0.05) 50%,
    var(--surface) 100%
  );
  background-size: 200% 100%;
  animation: pulse 1.5s ease-in-out infinite;
  border-radius: var(--radius-lg);
}

@keyframes pulse {
  0% {
    background-position: 200% 0;
  }
  100% {
    background-position: -200% 0;
  }
}

/* TMA Premium Design System - Fade In Animation */

@keyframes fadeIn {
  from {
    opacity: 0;
    transform: translateY(10px);
  }
  to {
    opacity: 1;
    transform: translateY(0);
  }
}

.card {
  animation: fadeIn 0.4s ease-out;
}

.page__hero {
  animation: fadeIn 0.5s ease-out;
}

/* Tablet and larger screens */
@media (min-width: 768px) {
  .page {
    max-width: 800px;
    padding: var(--spacing-xl) var(--spacing-lg);
  }

  .page__hero {
    flex-direction: row;
    padding: var(--spacing-lg);
  }

  .page__hero-meta {
    flex-direction: row;
  }

  .type-grid {
    grid-template-columns: repeat(auto-fit, minmax(180px, 1fr));
  }

  .batch__options {
    grid-template-columns: repeat(2, minmax(120px, 1fr));
  }
}

/* Desktop screens */
@media (min-width: 1024px) {
  .page {
    max-width: 1000px;
  }
}<|MERGE_RESOLUTION|>--- conflicted
+++ resolved
@@ -385,13 +385,11 @@
 }
 
 .preview__canvas {
-<<<<<<< HEAD
   padding: var(--spacing-md);
   background: #ffffff;
   border-radius: var(--radius-md);
 }
 
-=======
   width: 100%;
   max-width: 300px;
   display: flex;
@@ -400,18 +398,12 @@
 }
 
 .preview__canvas > div,
->>>>>>> 29740405
 .preview__canvas canvas,
 .preview__canvas svg {
   width: 100% !important;
   height: auto !important;
-<<<<<<< HEAD
   max-width: 300px;
   display: block;
-=======
-  max-width: 100% !important;
-  object-fit: contain;
->>>>>>> 29740405
 }
 
 .preview__actions {
