@import '../styles/telegram-theme.css';

:root {
  font-family: -apple-system, BlinkMacSystemFont, "Segoe UI", "Roboto", "Helvetica Neue", Arial, sans-serif;
}

* {
  box-sizing: border-box;
}

/* TMA Premium Design System - Global Styles */

html, body {
  margin: 0;
  padding: 0;
  min-height: 100%;
  background: var(--bg);
  color: var(--text);
}

body {
  display: flex;
  justify-content: center;
  /* Safe area support for iOS */
  padding-bottom: env(safe-area-inset-bottom);
}

a {
  color: inherit;
  text-decoration: none;
}

button {
  font: inherit;
}

input, textarea, select {
  font: inherit;
}

#root {
  width: 100%;
}

/* Scrollbar - адаптивный под темную/светлую тему */
::-webkit-scrollbar {
  width: 8px;
  height: 8px;
}

::-webkit-scrollbar-track {
  background: transparent;
}

::-webkit-scrollbar-thumb {
<<<<<<< HEAD
  background-color: rgba(12, 33, 66, 0.12);
  border-radius: 6px;
}

/* QR Code Rendering - Четкие края на всех устройствах */
canvas,
svg {
  image-rendering: pixelated;
  image-rendering: -moz-crisp-edges;
  image-rendering: crisp-edges;
}

/* Оптимизация для Retina/HiDPI дисплеев */
@media (-webkit-min-device-pixel-ratio: 2), (min-resolution: 192dpi) {
  canvas,
  svg {
    image-rendering: -webkit-optimize-contrast;
  }
}

/* Адаптивные медиа-запросы для TMA */

/* Телефоны в портретной ориентации */
@media (max-width: 480px) and (max-height: 700px) {
  .qr-preview {
    min-height: clamp(200px, 50vw, 280px);
    padding: clamp(12px, 4vw, 16px);
  }
}

/* Планшеты и больше */
@media (min-width: 768px) {
  .grid {
    grid-template-columns: repeat(auto-fit, minmax(320px, 1fr));
  }
}

/* Smart TV / большие экраны */
@media (min-width: 1920px) {
  .qr-preview {
    max-width: 680px;
=======
  background-color: rgba(0, 0, 0, 0.12);
  border-radius: 4px;
  transition: background-color 0.2s ease;
}

::-webkit-scrollbar-thumb:hover {
  background-color: rgba(0, 0, 0, 0.2);
}

@media (prefers-color-scheme: dark) {
  ::-webkit-scrollbar-thumb {
    background-color: rgba(255, 255, 255, 0.12);
  }

  ::-webkit-scrollbar-thumb:hover {
    background-color: rgba(255, 255, 255, 0.2);
>>>>>>> 58022ff3
  }
}<|MERGE_RESOLUTION|>--- conflicted
+++ resolved
@@ -53,9 +53,23 @@
 }
 
 ::-webkit-scrollbar-thumb {
-<<<<<<< HEAD
-  background-color: rgba(12, 33, 66, 0.12);
-  border-radius: 6px;
+  background-color: rgba(0, 0, 0, 0.12);
+  border-radius: 4px;
+  transition: background-color 0.2s ease;
+}
+
+::-webkit-scrollbar-thumb:hover {
+  background-color: rgba(0, 0, 0, 0.2);
+}
+
+@media (prefers-color-scheme: dark) {
+  ::-webkit-scrollbar-thumb {
+    background-color: rgba(255, 255, 255, 0.12);
+  }
+
+  ::-webkit-scrollbar-thumb:hover {
+    background-color: rgba(255, 255, 255, 0.2);
+  }
 }
 
 /* QR Code Rendering - Четкие края на всех устройствах */
@@ -95,23 +109,5 @@
 @media (min-width: 1920px) {
   .qr-preview {
     max-width: 680px;
-=======
-  background-color: rgba(0, 0, 0, 0.12);
-  border-radius: 4px;
-  transition: background-color 0.2s ease;
-}
-
-::-webkit-scrollbar-thumb:hover {
-  background-color: rgba(0, 0, 0, 0.2);
-}
-
-@media (prefers-color-scheme: dark) {
-  ::-webkit-scrollbar-thumb {
-    background-color: rgba(255, 255, 255, 0.12);
-  }
-
-  ::-webkit-scrollbar-thumb:hover {
-    background-color: rgba(255, 255, 255, 0.2);
->>>>>>> 58022ff3
   }
 }